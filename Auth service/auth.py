import uvicorn
import random
import hashlib
import datetime
import jwt
import asyncpg
import json
from fastapi import FastAPI, HTTPException, Depends
from pydantic import BaseModel
from fastapi.responses import HTMLResponse
import logging

<<<<<<< HEAD
=======
CFG_FILE = 'config.json'
if not CFG_FILE:
    raise FileNotFoundError(f"Файл конфигурации {CFG_FILE} не найден.")

with open(CFG_FILE, 'r') as file:
    config = json.load(file)

PRIVATE_JWT_KEY = config['jwt_key']
PASSWORD_ENCRYPTION_KEY = config['password_key']
>>>>>>> 42f068f9

log_file = "service.log"

CFG_FILE = 'config.json'
if not CFG_FILE:
    raise FileNotFoundError(f"Файл конфигурации {CFG_FILE} не найден.")

with open(CFG_FILE, 'r') as file:
    config = json.load(file)

PRIVATE_JWT_KEY = config['jwt_key']
PASSWORD_ENCRYPTION_KEY = config['password_key']
API_GATEWAY_URL = config.get('api_gateway_url', 'http://localhost:8300')
MAX_ATTEMPTS = config.get('max_attempts', 5)

app = FastAPI(title="Auth Service")

logging.basicConfig(level=logging.INFO,
                    format="%(asctime)s - %(name)s - %(levelname)s - %(message)s",
                    handlers=[
                        logging.StreamHandler(),
                        logging.FileHandler(log_file, mode='a')
                    ])
logger = logging.getLogger("Auth Service")


async def get_db_connection():
<<<<<<< HEAD
    try:
        logger.info(f"Подключение к базе данных с параметрами пользователя {config['user']}")
        return await asyncpg.connect(
            user=config['user'],
            password=config['password'],
            database=config['database'],
            host=config['db_host'],
            port=config['db_port']
        )
    except Exception as e:
        logger.error(f"Ошибка подключения к базе данных: {e}")
        raise
=======
    return await asyncpg.connect(
        user=config['user'],
        password=config['password'],
        database=config['database'],
        host=config['db_host'],
        port=config['db_port']
    )
>>>>>>> 42f068f9


class RegistrationRequest(BaseModel):
    email: str
    username: str
    password: str
    sex: str
    age: int
    preferred_age: str
    preferred_sex: str


class LoginRequest(BaseModel):
    email: str
    password: str


class TokenAuthentification(BaseModel):
    token: str


class ServiceCheckToken(BaseModel):
    token: str
    uid: str


class MatchingGetInfo(BaseModel):
    uid: str


class InvalidTokenValue(Exception):
    pass


def custom_hasher(password: str) -> str:
    """
    Хеширует пароль с использованием SHA-256 и соли.

    :param password: Пароль для хеширования.
    :return: Хешированный пароль.
    """
    logger.info("Хеширование пароля")
    salt = PASSWORD_ENCRYPTION_KEY
    return hashlib.sha256((password + salt).encode()).hexdigest()


async def uid_generator(db) -> str:
    """
    Генерирует уникальный идентификатор пользователя.

    :param db: Подключение к базе данных.
    :return: Уникальный идентификатор пользователя.
    """
    try:
        while True:
            created_uid = ''.join(str(random.randint(0, 9)) for _ in range(12))
            logger.info(f"Сгенерирован UID: {created_uid}")
            query = "SELECT uid FROM users2 WHERE uid = $1"
            checker = await db.fetchval(query, created_uid)
            if not checker:
                logger.info(f"Уникальный UID подтверждён: {created_uid}")
                return created_uid
    except Exception as e:
        logger.error(f"Ошибка генерации UID: {e}")
        raise


def token_generator(user_data: str, token_type: str) -> str:
    """
    Генерирует JWT токен.

    :param user_data: Данные пользователя для включения в токен.
    :param token_type: Тип токена ('access' или 'refresh').
    :return: Сгенерированный JWT токен.
    """
    try:
        lifetime = 96 if token_type == 'refresh' else 12
        logger.info(f"Генерация {token_type} токена для пользователя {user_data}")
        payload = {
            "iss": 'Random_chats auth service',
            "token_type": token_type,
            "sub": user_data,
            "exp": datetime.datetime.utcnow() + datetime.timedelta(hours=lifetime)
        }
        token = jwt.encode(payload, PRIVATE_JWT_KEY, algorithm="HS256")
        return token
    except Exception as e:
        logger.error(f"Ошибка генерации токена: {e}")
        raise


@app.post("/register")
async def registration(request: RegistrationRequest, db=Depends(get_db_connection)):
    """
    Регистрирует нового пользователя.

    :param request: Данные для регистрации.
    :param db: Подключение к базе данных.
    :return: Статус регистрации.
    """
    try:
        logger.info(f"Регистрация нового пользователя с email: {request.email}")
        query = "SELECT email FROM users2 WHERE email = $1"
        existing_user = await db.fetchval(query, request.email)
        if existing_user:
            logger.error(f"Попытка регистрации с существующим email: {request.email}")
            raise HTTPException(status_code=400, detail="Email is already used")

        hashed_password = custom_hasher(request.password)
        uid = await uid_generator(db)
        avatar = random.randint(0, 100)

        insert_query = """
            INSERT INTO users2 (uid, email, password, username, sex, age, preffered_age, preffered_sex, avatar_code, access_token, refresh_token)
            VALUES ($1, $2, $3, $4, $5, $6, $7, $8, $9, $10, $11)
        """
        await db.execute(insert_query, uid, request.email, hashed_password, request.username1, request.sex,
                         request.age, request.preferred_age, request.preferred_sex, avatar, None, None)

        logger.info(f"Пользователь зарегистрирован: {request.email}")
        return {"status": "success", "message": "User registered successfully", "avatar_code": avatar}
    except Exception as e:
        logger.error(f"Ошибка регистрации пользователя: {e}")
        raise


@app.post("/login")
async def login(request: LoginRequest, db=Depends(get_db_connection)):
    """
    Авторизует пользователя и выдает токены.

    :param request: Данные для авторизации.
    :param db: Подключение к базе данных.
    :return: Токены доступа и обновления.
    """
    try:
        logger.info(f"Авторизация пользователя с email: {request.email}")
        query = "SELECT * FROM users2 WHERE email = $1"
        user = await db.fetchrow(query, request.email)
        if not user:
            logger.error(f"Пользователь не найден: {request.email}")
            raise HTTPException(status_code=400, detail="User not found")

        stored_password = user['password']
        supposed_password = custom_hasher(request.password)
        if stored_password != supposed_password:
            logger.error(f"Неправильный пароль для пользователя: {request.email}")
            raise HTTPException(status_code=400, detail="Incorrect password")

        uid = user['uid']
        access_token = token_generator(uid, 'access')
        refresh_token = token_generator(uid, 'refresh')

        update_query = """
            UPDATE users2 SET access_token = $1, refresh_token = $2 WHERE uid = $3
        """
<<<<<<< HEAD
        await db.execute(update_query, access_token, refresh_token, uid)
        logger.info(f"Успешная авторизация пользователя: {request.email}")
        return {"status": "success", "access_token": access_token, "refresh_token": refresh_token, "uid": uid}
    except Exception as e:
        logger.error(f"Ошибка авторизации пользователя: {e}")
        raise
=======
    await db.execute(update_query, access_token, refresh_token, uid)
    return {"status": "success", "access_token": access_token, "refresh_token": refresh_token, "uid": uid}
>>>>>>> 42f068f9


@app.post("/token_login")
async def authentification(request: TokenAuthentification, db=Depends(get_db_connection)):
    """
    Аутентифицирует пользователя по токену.

    :param request: Токен для аутентификации.
    :param db: Подключение к базе данных.
    :return: Статус аутентификации.
    """
    logger.info("Аутентификация пользователя с токеном")
    try:
        dec_token = jwt.decode(request.token, PRIVATE_JWT_KEY,
                               algorithms='HS256', options={'verify_iss': True}, issuer='Random_chats auth service')

        query = "SELECT * FROM users2 WHERE uid = $1"
        user = await db.fetchrow(query, dec_token['sub'])
        if user is None:
            logger.error("Неверный токен, требуется повторная авторизация")
            raise HTTPException(status_code=400, detail="Invalid token. Relogin is required")

        if request.token != user['access_token'] and request.token != user['refresh_token']:
            logger.error(f"Неизвестный токен для пользователя с uid: {dec_token['sub']}")
            raise InvalidTokenValue('Token is not found')

        if dec_token['token_type'] == 'access':
            logger.info(f"Access токен действителен для пользователя с uid: {dec_token['sub']}")
            return {"status": "success", "message": "Access token is up to date"}

        if dec_token['token_type'] == 'refresh':
            uid = user['uid']
            new_access_token = token_generator(uid, 'access')
            query = "UPDATE users2 SET access_token = $1 WHERE uid = $2"
            await db.execute(query, new_access_token, uid)
            logger.info(f"Обновление access токена для пользователя с uid: {uid}")
            return {"status": "success", "message": "New token is sent", "access token": new_access_token}
    except jwt.ExpiredSignatureError:
        logger.error("Срок действия токена истек, требуется повторная авторизация")
        raise HTTPException(status_code=400, detail="Token is expired. Relogin is required")
    except jwt.InvalidIssuerError:
        logger.error("Неверный издатель токена, требуется повторная авторизация")
        raise HTTPException(status_code=400, detail="Invalid issuer. Relogin is required")
    except InvalidTokenValue:
        logger.error("Неверный токен, требуется повторная авторизация")
        raise HTTPException(status_code=400, detail="Invalid token. Relogin is required")


@app.post("/token_check")
async def token_validity_check(request: ServiceCheckToken, db=Depends(get_db_connection)):
    """
    Проверяет валидность токена.

    :param request: Токен и UID для проверки.
    :param db: Подключение к базе данных.
    :return: Статус валидности токена.
    """
    logger.info(f"Проверка валидности токена для пользователя с uid: {request.uid}")
    try:
        query = "SELECT * FROM users2 WHERE uid = $1"
        user = await db.fetchrow(query, request.uid)
        if user is None:
            logger.error(f"Пользователь не найден по uid: {request.uid}")
            raise HTTPException(status_code=400, detail="User not found")

        if request.token != user['access_token'] and request.token != user['refresh_token']:
            logger.error(f"Недействительный токен для пользователя с uid: {request.uid}")
            raise InvalidTokenValue('Invalid token')

        logger.info(f"Токен действителен для пользователя с uid: {request.uid}")
        return {"status": "success", "message": "Token is up to date, user submitted"}
    except jwt.ExpiredSignatureError:
        logger.error("Срок действия токена истек")
        raise HTTPException(status_code=400, detail="Token is expired")
    except jwt.InvalidIssuerError:
        logger.error("Неверный издатель токена")
        raise HTTPException(status_code=400, detail="Invalid issuer")
    except InvalidTokenValue:
<<<<<<< HEAD
        logger.error("Неверный токен")
=======
>>>>>>> 42f068f9
        raise HTTPException(status_code=400, detail="Invalid token")


@app.get("/matching_info")
async def get_info_by_url(request: MatchingGetInfo, db=Depends(get_db_connection)):
    """
    Получает информацию о пользователе для сервиса Matching.

    :param request: UID пользователя.
    :param db: Подключение к базе данных.
    :return: Информация о пользователе.
    """
    logger.info(f"Получение информации о пользователе для uid: {request.uid}")
    try:
        query = "SELECT * FROM users2 WHERE uid = $1"
        user = await db.fetchrow(query, request.uid)
        if user is None:
            logger.error(f"Пользователь не найден по uid: {request.uid}")
            raise HTTPException(status_code=400, detail="User not found")
        else:
            logger.info(f"Информация о пользователе успешно получена для uid: {request.uid}")
            return {"sex": user['sex'], "age": user['age'],
                    "preferred_age": user['preffered_age'], "preferred_sex": user['preffered_sex']}
<<<<<<< HEAD
    except Exception as e:
        logger.error(f"Ошибка при получении информации о пользователе: {e}")
        raise HTTPException(status_code=500, detail=str(e))


@app.get('/get_info_by_id')
async def get_name(request: MatchingGetInfo, db=Depends(get_db_connection)):
    """
    Получает имя пользователя по его UID.

    :param request: UID пользователя.
    :param db: Подключение к базе данных.
    :return: Имя пользователя.
    """
    logger.info(f"Получение имени пользователя для uid: {request.uid}")
=======
    except Exception as E:
        raise HTTPException(status_code=500, detail=E)


@app.get('/get_info_by_id')
async def Get_name(request: MatchingGetInfo, db=Depends(get_db_connection)):
>>>>>>> 42f068f9
    try:
        query = "SELECT * FROM users2 WHERE uid = $1"
        user = await db.fetchrow(query, request.uid)
        if user is None:
<<<<<<< HEAD
            logger.error(f"Пользователь не найден по uid: {request.uid}")
            raise HTTPException(status_code=400, detail="User not found")
        else:
            logger.info(f"Имя пользователя успешно получено для uid: {request.uid}")
            return {"username": user['username']}
    except Exception as e:
        logger.error(f"Ошибка при получении имени пользователя: {e}")
        raise HTTPException(status_code=500, detail=str(e))
=======
            raise HTTPException(status_code=400, detail="User not found")
        else:
            return {"username": user['username']}
    except Exception as E:
        raise HTTPException(status_code=500, detail=E)
>>>>>>> 42f068f9


<<<<<<< HEAD
@app.get("/")
async def health():
    """
    Эндпоинт для проверки состояния сервиса.

    :return: Сообщение о том, что сервис работает.
    """
    logger.info("Проверка состояния сервиса")
    return {"status": "Auth Service is work!"}


@app.get("/logs", response_class=HTMLResponse)
async def get_logs():
    try:
        with open(log_file, "r", encoding="utf-8") as f:
            logs = f.read()

        html_content = f"""
        <html>
            <head>
                <style>
                    body {{
                        font-family: 'Arial', sans-serif;
                        background-color: #f7f7f7;
                        margin: 0;
                        padding: 0;
                        display: flex;
                        justify-content: center;
                        align-items: center;
                        height: 100vh;
                        color: #333;
                    }}
                    h1 {{
                        font-size: 36px;
                        color: #4CAF50;
                        text-align: center;
                        margin-bottom: 20px;
                    }}
                    .log-container {{
                        width: 80%;
                        max-width: 1000px;
                        background-color: #ffffff;
                        border-radius: 10px;
                        box-shadow: 0px 4px 8px rgba(0, 0, 0, 0.1);
                        padding: 20px;
                        overflow: hidden;
                        box-sizing: border-box;
                    }}
                    pre {{
                        background-color: #1e1e1e;
                        color: #f1f1f1;
                        font-size: 14px;
                        padding: 20px;
                        border-radius: 8px;
                        white-space: pre-wrap;
                        word-wrap: break-word;
                        max-height: 70vh;
                        overflow-y: auto;
                    }}
                    .error {{
                        color: #e74c3c;
                        font-weight: bold;
                    }}
                    .refresh-btn {{
                        display: block;
                        margin: 20px auto;
                        padding: 10px 20px;
                        background-color: #4CAF50;
                        color: white;
                        border: none;
                        border-radius: 5px;
                        font-size: 16px;
                        cursor: pointer;
                    }}
                    .refresh-btn:hover {{
                        background-color: #45a049;
                    }}
                    @media (max-width: 768px) {{
                        h1 {{
                            font-size: 28px;
                        }}
                        .log-container {{
                            width: 95%;
                            padding: 15px;
                        }}
                        pre {{
                            font-size: 13px;
                            padding: 15px;
                        }}
                    }}
                </style>
            </head>
            <body>
                <div class="log-container">
                    <h1>Auth Service Logs</h1>
                    <pre>{logs}</pre>
                    <button class="refresh-btn" onclick="window.location.reload();">Обновить логи</button>
                </div>
            </body>
        </html>
        """

        return HTMLResponse(content=html_content, status_code=200, headers={"Content-Type": "text/html; charset=utf-8"})
    except Exception as e:
        logger.error(f"Ошибка при чтении логов: {e}")
        raise HTTPException(status_code=500, detail="Ошибка при чтении логов")


if __name__ == '__main__':
    logger.info("Запуск сервиса")
=======
>>>>>>> 42f068f9
    uvicorn.run(app, host=config['server_host'], port=config['server_port'])<|MERGE_RESOLUTION|>--- conflicted
+++ resolved
@@ -10,19 +10,6 @@
 from fastapi.responses import HTMLResponse
 import logging
 
-<<<<<<< HEAD
-=======
-CFG_FILE = 'config.json'
-if not CFG_FILE:
-    raise FileNotFoundError(f"Файл конфигурации {CFG_FILE} не найден.")
-
-with open(CFG_FILE, 'r') as file:
-    config = json.load(file)
-
-PRIVATE_JWT_KEY = config['jwt_key']
-PASSWORD_ENCRYPTION_KEY = config['password_key']
->>>>>>> 42f068f9
-
 log_file = "service.log"
 
 CFG_FILE = 'config.json'
@@ -49,7 +36,6 @@
 
 
 async def get_db_connection():
-<<<<<<< HEAD
     try:
         logger.info(f"Подключение к базе данных с параметрами пользователя {config['user']}")
         return await asyncpg.connect(
@@ -62,15 +48,6 @@
     except Exception as e:
         logger.error(f"Ошибка подключения к базе данных: {e}")
         raise
-=======
-    return await asyncpg.connect(
-        user=config['user'],
-        password=config['password'],
-        database=config['database'],
-        host=config['db_host'],
-        port=config['db_port']
-    )
->>>>>>> 42f068f9
 
 
 class RegistrationRequest(BaseModel):
@@ -227,17 +204,12 @@
         update_query = """
             UPDATE users2 SET access_token = $1, refresh_token = $2 WHERE uid = $3
         """
-<<<<<<< HEAD
         await db.execute(update_query, access_token, refresh_token, uid)
         logger.info(f"Успешная авторизация пользователя: {request.email}")
         return {"status": "success", "access_token": access_token, "refresh_token": refresh_token, "uid": uid}
     except Exception as e:
         logger.error(f"Ошибка авторизации пользователя: {e}")
         raise
-=======
-    await db.execute(update_query, access_token, refresh_token, uid)
-    return {"status": "success", "access_token": access_token, "refresh_token": refresh_token, "uid": uid}
->>>>>>> 42f068f9
 
 
 @app.post("/token_login")
@@ -316,10 +288,7 @@
         logger.error("Неверный издатель токена")
         raise HTTPException(status_code=400, detail="Invalid issuer")
     except InvalidTokenValue:
-<<<<<<< HEAD
         logger.error("Неверный токен")
-=======
->>>>>>> 42f068f9
         raise HTTPException(status_code=400, detail="Invalid token")
 
 
@@ -343,7 +312,6 @@
             logger.info(f"Информация о пользователе успешно получена для uid: {request.uid}")
             return {"sex": user['sex'], "age": user['age'],
                     "preferred_age": user['preffered_age'], "preferred_sex": user['preffered_sex']}
-<<<<<<< HEAD
     except Exception as e:
         logger.error(f"Ошибка при получении информации о пользователе: {e}")
         raise HTTPException(status_code=500, detail=str(e))
@@ -359,19 +327,11 @@
     :return: Имя пользователя.
     """
     logger.info(f"Получение имени пользователя для uid: {request.uid}")
-=======
-    except Exception as E:
-        raise HTTPException(status_code=500, detail=E)
-
-
-@app.get('/get_info_by_id')
-async def Get_name(request: MatchingGetInfo, db=Depends(get_db_connection)):
->>>>>>> 42f068f9
+
     try:
         query = "SELECT * FROM users2 WHERE uid = $1"
         user = await db.fetchrow(query, request.uid)
         if user is None:
-<<<<<<< HEAD
             logger.error(f"Пользователь не найден по uid: {request.uid}")
             raise HTTPException(status_code=400, detail="User not found")
         else:
@@ -380,16 +340,8 @@
     except Exception as e:
         logger.error(f"Ошибка при получении имени пользователя: {e}")
         raise HTTPException(status_code=500, detail=str(e))
-=======
-            raise HTTPException(status_code=400, detail="User not found")
-        else:
-            return {"username": user['username']}
-    except Exception as E:
-        raise HTTPException(status_code=500, detail=E)
->>>>>>> 42f068f9
-
-
-<<<<<<< HEAD
+
+
 @app.get("/")
 async def health():
     """
@@ -500,6 +452,4 @@
 
 if __name__ == '__main__':
     logger.info("Запуск сервиса")
-=======
->>>>>>> 42f068f9
     uvicorn.run(app, host=config['server_host'], port=config['server_port'])